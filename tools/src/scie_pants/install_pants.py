# Copyright 2022 Pants project contributors.
# Licensed under the Apache License, Version 2.0 (see LICENSE).

from __future__ import annotations

import json
import logging
import os
import stat
import subprocess
import sys
import tempfile
from argparse import ArgumentParser
from glob import glob
from pathlib import Path
from typing import Iterable, NoReturn

from packaging.version import Version

from scie_pants.log import debug, fatal, info, init_logging
from scie_pants.pants_version import PANTS_PEX_GITHUB_RELEASE_VERSION
from scie_pants.ptex import Ptex

log = logging.getLogger(__name__)


def venv_pip_install(venv_dir: Path, *args: str, find_links: str | None) -> None:
    subprocess.run(
        args=[
            str(venv_dir / "bin" / "python"),
            "-sE",
            "-m",
            "pip",
            # This internal 1-use pip need not nag the user about its up-to-date-ness.
            "--disable-pip-version-check",
            "--no-python-version-warning",
            "--log",
            str(venv_dir / "pants-install.log"),
            "install",
            "--quiet",
            *(("--find-links", find_links) if find_links else ()),
            *args,
        ],
        check=True,
    )


def install_pants_from_req(
    venv_dir: Path, prompt: str, pants_requirements: Iterable[str], find_links: str | None
) -> None:
    subprocess.run(
        args=[
            sys.executable,
            "-m",
            "venv",
            "--clear",
            "--prompt",
            prompt,
            str(venv_dir),
        ],
        check=True,
    )

    # Pin Pip to 22.3.1 (currently latest). The key semantic that should be preserved by the Pip
    # we use is that --find-links are used as a fallback only and PyPI is preferred. This saves us
    # money by avoiding fetching wheels from our S3 bucket at https://binaries.pantsbuild.org unless
    # absolutely needed.
    #
    # Also, we don't advance setuptools past 58 which drops support for the `setup` kwarg `use_2to3`
    # which Pants 1.x sdist dependencies (pystache) use.
    venv_pip_install(venv_dir, "-U", "pip==22.3.1", "setuptools<58", "wheel", find_links=find_links)
    venv_pip_install(venv_dir, "--progress-bar", "off", *pants_requirements, find_links=find_links)


def install_pants_from_pex(
    venv_dir: Path,
    prompt: str,
    version: Version,
    ptex: Ptex,
    extra_requirements: Iterable[str],
    find_links: str | None,
    bootstrap_urls_path: str | None,
) -> None:
    """Installs Pants into the venv using the platform-specific pre-built PEX."""
    uname = os.uname()
    pex_name = f"pants.{version}-cp39-{uname.sysname.lower()}_{uname.machine.lower()}.pex"

    pex_url = f"https://github.com/pantsbuild/pants/releases/download/release_{version}/{pex_name}"
    if bootstrap_urls_path:
        bootstrap_urls = json.loads(Path(bootstrap_urls_path).read_text())
        urls_info = bootstrap_urls["ptex"]
        pex_url = urls_info.get(pex_name)
        if pex_url is None:
            raise ValueError(
                f"Couldn't find '{pex_name}' in PANTS_BOOTSTRAP_URLS file: '{bootstrap_urls_path}' "
                "under the 'ptex' key."
            )
        if not isinstance(pex_url, str):
            raise TypeError(
                f"The value for the key '{pex_name}' in PANTS_BOOTSTRAP_URLS file: '{bootstrap_urls_path}' "
                f"under the 'ptex' key was expected to be a string. Got a {type(pex_url).__name__}"
            )

    with tempfile.NamedTemporaryFile(suffix=".pex") as pants_pex:
        try:
            ptex.fetch_to_fp(pex_url, pants_pex.file)
        except subprocess.CalledProcessError as e:
            #  if there's only one dot in version, specifically suggest adding the `.patch`)
            suggestion = (
                "Pants version format not recognized. Please add `.<patch_version>` to the end of the version. For example: `2.18` -> `2.18.0`.\n\n"
                if version.base_version.count(".") < 2
                else ""
            )
            fatal(
                f"Wasn't able to fetch the Pants PEX at {pex_url}.\n\n{suggestion}"
                "Check to see if the URL is reachable (i.e. GitHub isn't down) and if"
                f" {pex_name} asset exists within the release."
                " If the asset doesn't exist it may be that this platform isn't yet supported."
                " If that's the case, please reach out on Slack: https://www.pantsbuild.org/docs/getting-help#slack"
                " or file an issue on GitHub: https://github.com/pantsbuild/pants/issues/new/choose.\n\n"
                f"Exception:\n\n{e}"
            )
        try:
            pants_venv_result = subprocess.run(
                args=[
                    sys.executable,
                    pants_pex.name,
                    "venv",
                    "--prompt",
                    prompt,
                    "--compile",
                    "--pip",
                    "--collisions-ok",
                    "--no-emit-warnings",  # Silence `PEXWarning: You asked for --pip ...`
                    "--disable-cache",
                    str(venv_dir),
                ],
                env={"PEX_TOOLS": "1"},
                check=True,
<<<<<<< HEAD
                capture_output=True,
            )
            with open(str(venv_dir / "pants-install.log"), "a") as fp:
                if pants_venv_result.stdout:
                    print(pants_venv_result.stdout, file=fp)
                if pants_venv_result.stderr:
                    print(pants_venv_result.stderr, file=fp)
        except subprocess.CalledProcessError as e:
            fatal(
                f"Failed to create Pants virtual environment.\n{e}\n\n"
                f"STDOUT:\n{e.stdout}\n\n"
                f"STDERR:\n{e.stderr}\n\n"
            )
=======
                stdout=subprocess.PIPE,
                stderr=subprocess.STDOUT,
            )
        except subprocess.CalledProcessError as e:
            fatal(
                f"Failed to create Pants virtual environment.\nError: {e}, output:"
                f"\n-----\n{e.stdout}\n-----\n"
            )
        else:
            with open(str(venv_dir / "pants-install.log"), "a") as fp:
                print(f"Installed {pex_name}", file=fp)
                if pants_venv_result.stdout:
                    print(pants_venv_result.stdout.decode(), file=fp)
                print("\n-----", file=fp)
>>>>>>> d336b8fe

    if extra_requirements:
        venv_pip_install(
            venv_dir, "--progress-bar", "off", *extra_requirements, find_links=find_links
        )


def chmod_plus_x(path: str) -> None:
    os.chmod(path, os.stat(path).st_mode | stat.S_IXUSR | stat.S_IXGRP | stat.S_IXOTH)


def main() -> NoReturn:
    parser = ArgumentParser()
    get_ptex = Ptex.add_options(parser)
    parser.add_argument(
        "--pants-version", type=Version, required=True, help="The Pants version to install"
    )
    parser.add_argument(
        "--find-links",
        type=str,
        help="The find links repo pointing to Pants pre-built wheels for the given Pants version",
    )
    parser.add_argument(
        "--pants-bootstrap-urls",
        type=str,
        help="The path to the JSON file containing alternate URLs for downloaded artifacts.",
    )
    parser.add_argument("--debug", type=bool, help="Install with debug capabilities.")
    parser.add_argument("--debugpy-requirement", help="The debugpy requirement to install")
    parser.add_argument("base_dir", nargs=1, help="The base directory to create Pants venvs in.")
    options = parser.parse_args()

    ptex = get_ptex(options)

    base_dir = Path(options.base_dir[0])
    init_logging(base_dir=base_dir, log_name="install")

    env_file = os.environ.get("SCIE_BINDING_ENV")
    if not env_file:
        fatal("Expected SCIE_BINDING_ENV to be set in the environment")

    venvs_dir = base_dir / "venvs"

    version = options.pants_version
    python_version = ".".join(map(str, sys.version_info[:3]))
    info(f"Bootstrapping Pants {version}")
    debug(f"Pants itself is using: {sys.implementation.name} {python_version}")

    pants_requirements = [f"pantsbuild.pants=={version}"]
    extra_requirements = []
    if options.debug:
        debugpy_requirement = options.debugpy_requirement or "debugpy==1.6.0"
        extra_requirements.append(debugpy_requirement)
        venv_dir = venvs_dir / f"{version}-{debugpy_requirement}"
        prompt = f"Pants {version} [{debugpy_requirement}]"
    else:
        venv_dir = venvs_dir / str(version)
        prompt = f"Pants {version}"

    info(
        f"Installing {' '.join(pants_requirements + extra_requirements)} into a virtual environment at {venv_dir}"
    )
    if version >= PANTS_PEX_GITHUB_RELEASE_VERSION:
        install_pants_from_pex(
            venv_dir=venv_dir,
            prompt=prompt,
            version=version,
            ptex=ptex,
            extra_requirements=extra_requirements,
            find_links=options.find_links,
            bootstrap_urls_path=options.pants_bootstrap_urls,
        )
    else:
        install_pants_from_req(
            venv_dir=venv_dir,
            prompt=prompt,
            pants_requirements=pants_requirements + extra_requirements,
            find_links=options.find_links,
        )

    info(f"New virtual environment successfully created at {venv_dir}.")

    pants_server_exe = str(venv_dir / "bin" / "pants")
    # Added in https://github.com/pantsbuild/pants/commit/558d843549204bbe49c351d00cdf23402da262c1
    native_client_binaries = glob(
        str(venv_dir / "lib/python*/site-packages/pants/bin/native_client")
    )
    pants_client_exe = (
        native_client_binaries[0] if len(native_client_binaries) == 1 else pants_server_exe
    )
    chmod_plus_x(pants_client_exe)

    with open(env_file, "a") as fp:
        print(f"VIRTUAL_ENV={venv_dir}", file=fp)
        print(f"PANTS_SERVER_EXE={pants_server_exe}", file=fp)
        print(f"PANTS_CLIENT_EXE={pants_client_exe}", file=fp)

    sys.exit(0)


if __name__ == "__main__":
    main()<|MERGE_RESOLUTION|>--- conflicted
+++ resolved
@@ -137,21 +137,6 @@
                 ],
                 env={"PEX_TOOLS": "1"},
                 check=True,
-<<<<<<< HEAD
-                capture_output=True,
-            )
-            with open(str(venv_dir / "pants-install.log"), "a") as fp:
-                if pants_venv_result.stdout:
-                    print(pants_venv_result.stdout, file=fp)
-                if pants_venv_result.stderr:
-                    print(pants_venv_result.stderr, file=fp)
-        except subprocess.CalledProcessError as e:
-            fatal(
-                f"Failed to create Pants virtual environment.\n{e}\n\n"
-                f"STDOUT:\n{e.stdout}\n\n"
-                f"STDERR:\n{e.stderr}\n\n"
-            )
-=======
                 stdout=subprocess.PIPE,
                 stderr=subprocess.STDOUT,
             )
@@ -166,7 +151,6 @@
                 if pants_venv_result.stdout:
                     print(pants_venv_result.stdout.decode(), file=fp)
                 print("\n-----", file=fp)
->>>>>>> d336b8fe
 
     if extra_requirements:
         venv_pip_install(
